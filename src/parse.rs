use libflate::zlib::Decoder;
use nom::branch::alt;
use nom::bytes::complete::{is_not, tag, take};
use nom::combinator::{map, map_parser, map_res, peek, value, verify};
use nom::number::complete::{
    be_f32, be_f64, be_i16, be_i32, be_i64, be_i8, be_u16, be_u32, be_u64, be_u8, le_f32, le_f64,
    le_i16, le_i32, le_i64, le_i8, le_u16, le_u32, le_u64, le_u8,
};
use nom::number::Endianness;
use nom::sequence::pair;
use nom::{
    alt, call, char, complete, cond, count, do_parse, error_position, i32, length_value, many0,
    map, map_res, not, opt, pair, peek, switch, tag, take, try_parse, u16, u32, value, IResult,
};
use num_traits::FromPrimitive;
use std::io::Read;

// https://www.mathworks.com/help/pdf_doc/matlab/matfile_format.pdf
// https://www.mathworks.com/help/matlab/import_export/mat-file-versions.html

#[derive(Clone, Debug)]
pub struct Header {
    text: String,
    endianness: Endianness,
}

#[derive(Clone, Debug, PartialEq)]
pub enum NumericData {
    Int8(Vec<i8>),
    UInt8(Vec<u8>),
    Int16(Vec<i16>),
    UInt16(Vec<u16>),
    Int32(Vec<i32>),
    UInt32(Vec<u32>),
    Int64(Vec<i64>),
    UInt64(Vec<u64>),
    Single(Vec<f32>),
    Double(Vec<f64>),
}

impl NumericData {
    fn len(&self) -> usize {
        match self {
            NumericData::Single(vec) => vec.len(),
            NumericData::Double(vec) => vec.len(),
            NumericData::Int8(vec) => vec.len(),
            NumericData::UInt8(vec) => vec.len(),
            NumericData::Int16(vec) => vec.len(),
            NumericData::UInt16(vec) => vec.len(),
            NumericData::Int32(vec) => vec.len(),
            NumericData::UInt32(vec) => vec.len(),
            NumericData::Int64(vec) => vec.len(),
            NumericData::UInt64(vec) => vec.len(),
        }
    }

    fn data_type(&self) -> DataType {
        match self {
            NumericData::Single(_) => DataType::Single,
            NumericData::Double(_) => DataType::Double,
            NumericData::Int8(_) => DataType::Int8,
            NumericData::UInt8(_) => DataType::UInt8,
            NumericData::Int16(_) => DataType::Int16,
            NumericData::UInt16(_) => DataType::UInt16,
            NumericData::Int32(_) => DataType::Int32,
            NumericData::UInt32(_) => DataType::UInt32,
            NumericData::Int64(_) => DataType::Int64,
            NumericData::UInt64(_) => DataType::UInt64,
        }
    }
}

#[derive(Clone, Debug)]
pub enum DataElement {
    NumericMatrix(
        ArrayFlags,
        Dimensions,
        String,
        NumericData,
        Option<NumericData>,
    ),
    SparseMatrix(
        ArrayFlags,
        Dimensions,
        String,
        RowIndex,
        ColumnShift,
        NumericData,
        Option<NumericData>,
    ),
    // CharacterMatrix,
    // Cell Matrix,
    // Structure Matrix,
    // Object Matrix,
    Unsupported,
}

// #[cfg(feature = "ndarray")]
// {
//     #[derive(Debug)]
//     enum NumericArrayData {
//         Double(ndarray::ArrayD<f64>),
//     }

//     impl From<NumericData> for NumericArrayData {
//         fn from(nd: NumericData) -> Self;
//     }
// }

fn assert(i: &[u8], v: bool) -> IResult<&[u8], ()> {
    if v {
        Ok((i, ()))
    } else {
        Err(nom::Err::Failure(error_position!(
            i,
            // TODO
            nom::error::ErrorKind::Tag
        )))
    }
}

/// Parser that does not do anything.
/// Useful as a placeholder, e.g.
///
/// ```ignore
/// let the_answer = 42;
/// nom::combinator::verify(null_parser, |_| the_answer == 42)?; 
/// ```
fn null_parser(i: &[u8]) -> IResult<&[u8], ()> {
    Ok((i, ()))
}

pub fn parse_header(i: &[u8]) -> IResult<&[u8], Header> {
    // Make sure first 4 bytes are not null, but do not consume those bytes.
    let (i, _) = peek(map_parser(take(4usize), is_not("\0")))(i)?;
<<<<<<< HEAD
    
    // Consume 116 byte text field, which starts at beginning of file.
    // The text should be valid utf8.
    let (i, text) = map_res(take(116usize), std::str::from_utf8)(i)?;
    
    // Consume 8 byte subsystem data offset, but we don't use it for anything.
    let (i, _ssdo) = take(8usize)(i)?; 
    
    // The next 4 bytes are a u16 version and then either "IM" or "MI".
    // If we get "IM" then the file was written on a little endian machine.
    // If it's "MI" then the file was written on a big endian machine.
    // The parse `le_u16` will parse the version assuming it is little endian.
    // If in fact we get "MI" and the file is big endian we must swap the bytes
    // in version.
        
//// Alternative 1 ////
    
    // Extract (assumed little endian) version number and endianness indicator
    // as a pair/tuple. 
    let (i, (version, endian)) = pair(le_u16, alt((
        // If "IM" then file was written on a little endian machine.
        value(Endianness::Little, tag("IM")),
        // If "MI" then file was written on a big endian machine.
        value(Endianness::Big, tag("MI"))
    )))(i)?;
    
    // If the file was little endian then the version number was parsed
    // correctly with `le_u16`.  If it was actually big endian then we need to
    // swap the bytes.
    let version = match endian {
        Endianness::Little => version,
        Endianness::Big => version.swap_bytes()
    };
    
    // Verify the the version number is equal to 0x0100.
    verify(null_parser, |_| version == 0x0100 )(i)?;
    
//// Alternative 2 ////

    let (i, (_version, endian)) = verify(map(
        // Extract the version and endianness as a pair/tuple.
        pair(/* version -> */ le_u16, /* endianness -> */ alt((
            // If "IM" then file was written on a little endian machine.
            value(Endianness::Little, tag("IM")),
            // If "MI" then file was written on a big endian machine.
            value(Endianness::Big, tag("MI"))
        ))),
        // map() version from file endianness to native endianness.
        | (version, endian) | {
            match endian {
                Endianness::Little => (version, endian),
                Endianness::Big => (version.swap_bytes(), endian)
            }
        }),
        // verify() version is equal to 0x0100.
        | (version, _) | version == &0x0100 )(i)?;
    
//// End of Alternatives ////
    
    // Return the remaining input `i` and the header.    
    Ok((i, Header {
        text: text.into(),
        endian: endian,
    }))
=======

    // Consume 116 byte text field, which starts at beginning of file.
    // The text should be valid utf8.
    let (i, text) = map_res(take(116usize), std::str::from_utf8)(i)?;

    // Consume 8 byte subsystem data offset, but we don't use it for anything.
    let (i, _ssdo) = take(8usize)(i)?;

    // The next 4 bytes are a u16 version and a 2 byte endianness indicator.
    // We read the version field under the assumption that it is little endian
    // encoded. If this assumption turns out to be wrong after checking the
    // file endianness indicator, we swap the bytes of the version field.
    let (i, (version, endianness)) = pair(
        /* version -> */ le_u16,
        /* endianness -> */
        alt((
            // If "IM" then file was written on a little endian machine.
            value(Endianness::Little, tag("IM")),
            // If "MI" then file was written on a big endian machine.
            value(Endianness::Big, tag("MI")),
        )),
    )(i)?;
    // Swap the bytes of the version field if the file is actually big endian
    let version = if endianness == Endianness::Big {
        version.swap_bytes()
    } else {
        version
    };
    // The version should be equal to 0x0100.
    if version != 0x0100 {
        return Err(nom::Err::Error((i, nom::error::ErrorKind::Verify)));
    }

    // Return the remaining input `i` and the header.
    Ok((
        i,
        Header {
            text: text.into(),
            endianness: endianness,
        },
    ))
>>>>>>> a21c402c
}

fn parse_next_data_element(
    i: &[u8],
    endianness: nom::number::Endianness,
) -> IResult<&[u8], DataElement> {
    do_parse!(
        i,
        data_element_tag: call!(parse_data_element_tag, endianness) >>
        next_parser: value!(
            match data_element_tag.data_type {
                DataType::Matrix => parse_matrix_data_element,
                DataType::Compressed => parse_compressed_data_element,
                _ => {
                    println!("Unsupported variable type: {:?} (must be Matrix or Compressed)", data_element_tag.data_type);
                    parse_unsupported_data_element
                }
            }
        ) >>
        data_element: length_value!(value!(data_element_tag.data_byte_size), call!(next_parser, endianness)) >>
        // Take care of padding. It seems like either all variables in a mat file compressed or none are.
        // If the variables are compressed there is no alignment to take care of (only uncompressed data
        // needs to be aligned according to the spec). Otherwise make sure that we end up on a 8 byte
        // boundary (ignore if there is not enough data left)
        padding_bytes: value!(if data_element_tag.data_type == DataType::Compressed { 0 } else { data_element_tag.padding_byte_size }) >>
        opt!(complete!(take!(padding_bytes))) >>
        (data_element)
    )
}

fn ceil_to_multiple(x: u32, multiple: u32) -> u32 {
    if x > 0 {
        (((x - 1) / multiple) + 1) * multiple
    } else {
        0
    }
}

#[derive(Clone, Copy, Debug)]
pub struct ArrayFlags {
    pub complex: bool,
    pub global: bool,
    pub logical: bool,
    pub class: ArrayType,
    pub nzmax: usize,
}

#[derive(Debug, PartialEq, Clone, Copy, Primitive)]
pub enum DataType {
    Int8 = 1,
    UInt8 = 2,
    Int16 = 3,
    UInt16 = 4,
    Int32 = 5,
    UInt32 = 6,
    Single = 7,
    Double = 9,
    Int64 = 12,
    UInt64 = 13,
    Matrix = 14,
    Compressed = 15,
    Utf8 = 16,
    Utf16 = 17,
    Utf32 = 18,
}

// impl DataType {
//     fn byte_size(&self) -> Option<usize> {
//         match self {
//             DataType::Int8 | DataType::UInt8 | DataType::Utf8 => Some(1),
//             DataType::Int16 | DataType::UInt16 | DataType::Utf16 => Some(2),
//             DataType::Int32 | DataType::UInt32 | DataType::Single | DataType::Utf32 => Some(4),
//             DataType::Int64 | DataType::UInt64 | DataType::Double => Some(8),
//             _ => None,
//         }
//     }
// }

#[derive(Debug, PartialEq, Clone, Copy, Primitive)]
pub enum ArrayType {
    Cell = 1,
    Struct = 2,
    Object = 3,
    Char = 4,
    Sparse = 5,
    Double = 6,
    Single = 7,
    Int8 = 8,
    UInt8 = 9,
    Int16 = 10,
    UInt16 = 11,
    Int32 = 12,
    UInt32 = 13,
    Int64 = 14,
    UInt64 = 15,
}

impl ArrayType {
    // fn is_numeric(&self) -> bool {
    //     match self {
    //         ArrayType::Cell
    //         | ArrayType::Struct
    //         | ArrayType::Object
    //         | ArrayType::Char
    //         | ArrayType::Sparse => false,
    //         _ => true,
    //     }
    // }

    fn numeric_data_type(&self) -> Option<DataType> {
        match self {
            ArrayType::Double => Some(DataType::Double),
            ArrayType::Single => Some(DataType::Single),
            ArrayType::Int8 => Some(DataType::Int8),
            ArrayType::UInt8 => Some(DataType::UInt8),
            ArrayType::Int16 => Some(DataType::Int16),
            ArrayType::UInt16 => Some(DataType::UInt16),
            ArrayType::Int32 => Some(DataType::UInt32),
            ArrayType::UInt32 => Some(DataType::UInt32),
            ArrayType::Int64 => Some(DataType::Int64),
            ArrayType::UInt64 => Some(DataType::UInt64),
            _ => None,
        }
    }
}

pub type Dimensions = Vec<i32>;

#[derive(Clone, Copy, Debug)]
pub struct DataElementTag {
    data_type: DataType,
    data_byte_size: u32,
    padding_byte_size: u32,
}

fn parse_data_element_tag(
    i: &[u8],
    endianness: nom::number::Endianness,
) -> IResult<&[u8], DataElementTag> {
    switch!(
        i,
        map!(peek!(u32!(endianness)), |b| b & 0xFFFF0000),
        0 => do_parse!(
            // Long Data Element Format
            data_type: u32!(endianness) >>
            byte_size: u32!(endianness) >>
            (DataElementTag {
                data_type: DataType::from_u32(data_type).ok_or(nom::Err::Failure((
                    i,
                    // TODO
                    nom::error::ErrorKind::Tag
                )))?,
                data_byte_size: byte_size,
                padding_byte_size: ceil_to_multiple(byte_size, 8) - byte_size,
            })
        ) |
        _ => do_parse!(
            // Small Data Element Format
            data_type: map!(peek!(u32!(endianness)), |b| b & 0x0000FFFF) >>
            byte_size: map!(u32!(endianness), |b| (b & 0xFFFF0000) >> 16) >>
            (DataElementTag {
                data_type: DataType::from_u32(data_type).ok_or(nom::Err::Failure((
                    i,
                    // TODO
                    nom::error::ErrorKind::Tag
                )))?,
                // TODO: assert that byte_size is <= 4
                data_byte_size: byte_size as u32,
                padding_byte_size: 4 - byte_size as u32,
            })
        )
    )
}

fn parse_array_name_subelement(
    i: &[u8],
    endianness: nom::number::Endianness,
) -> IResult<&[u8], String> {
    do_parse!(
        i,
        data_element_tag: call!(parse_data_element_tag, endianness)
            >> call!(
                assert,
                data_element_tag.data_type == DataType::Int8 && data_element_tag.data_byte_size > 0
            )
            >> name: map_res!(take!(data_element_tag.data_byte_size), |b| {
                std::str::from_utf8(b)
                    .map(|s| s.to_owned())
                    .map_err(|_err| {
                        nom::Err::Failure((i, nom::error::ErrorKind::Tag)) // TODO
                    })
            })
            // Padding bytes
            >> take!(data_element_tag.padding_byte_size)
            >> (name)
    )
}

fn parse_dimensions_array_subelement(
    i: &[u8],
    endianness: nom::number::Endianness,
) -> IResult<&[u8], Dimensions> {
    do_parse!(
        i,
        data_element_tag: call!(parse_data_element_tag, endianness)
            >> call!(
                assert,
                data_element_tag.data_type == DataType::Int32
                    && data_element_tag.data_byte_size >= 8
                    && data_element_tag.data_byte_size % 4 == 0
            )
            >> dimensions:
                count!(
                    i32!(endianness),
                    (data_element_tag.data_byte_size / 4) as usize
                )
            // Padding bytes
            >> take!(data_element_tag.padding_byte_size)
            >> (dimensions)
    )
}

fn parse_array_flags_subelement(
    i: &[u8],
    endianness: nom::number::Endianness,
) -> IResult<&[u8], ArrayFlags> {
    do_parse!(
        i,
        tag_data_type: u32!(endianness)
            >> tag_data_len: u32!(endianness)
            >> call!(
                assert,
                tag_data_type == DataType::UInt32 as u32 && tag_data_len == 8
            )
            >> flags_and_class: u32!(endianness)
            >> nzmax: u32!(endianness)
            >> (ArrayFlags {
                complex: (flags_and_class & 0x0800) != 0,
                global: (flags_and_class & 0x0400) != 0,
                logical: (flags_and_class & 0x0200) != 0,
                class: ArrayType::from_u8((flags_and_class & 0xFF) as u8).ok_or(
                    nom::Err::Failure((i, nom::error::ErrorKind::Tag)) // TODO
                )?,
                nzmax: nzmax as usize,
            })
    )
}

fn parse_matrix_data_element(
    i: &[u8],
    endianness: nom::number::Endianness,
) -> IResult<&[u8], DataElement> {
    do_parse!(
        i,
        flags: call!(parse_array_flags_subelement, endianness)
            >> data_element:
                switch!(value!(flags.class),
                     ArrayType::Cell => call!(parse_unsupported_data_element, endianness)
                    | ArrayType::Struct => call!(parse_unsupported_data_element, endianness)
                    | ArrayType::Object => call!(parse_unsupported_data_element, endianness)
                    | ArrayType::Char => call!(parse_unsupported_data_element, endianness)
                    | ArrayType::Sparse => call!(parse_sparse_matrix_subelements, endianness, flags)
                    | _ => call!(parse_numeric_matrix_subelements, endianness, flags)
                )
            >> (data_element)
    )
}

fn numeric_data_types_are_compatible(array_type: DataType, subelement_type: DataType) -> bool {
    match array_type {
        DataType::Int8 => match subelement_type {
            DataType::Int8 => true,
            _ => false,
        },
        DataType::UInt8 => match subelement_type {
            DataType::UInt8 => true,
            _ => false,
        },
        DataType::Int16 => match subelement_type {
            DataType::UInt8 | DataType::Int16 => true,
            _ => false,
        },
        DataType::UInt16 => match subelement_type {
            DataType::UInt8 | DataType::UInt16 => true,
            _ => false,
        },
        DataType::Int32 => match subelement_type {
            DataType::UInt8 | DataType::Int16 | DataType::UInt16 | DataType::Int32 => true,
            _ => false,
        },
        DataType::UInt32 => match subelement_type {
            DataType::UInt8 | DataType::Int16 | DataType::UInt16 | DataType::UInt32 => true,
            _ => false,
        },
        DataType::Int64 => match subelement_type {
            DataType::UInt8
            | DataType::Int16
            | DataType::UInt16
            | DataType::Int32
            | DataType::Int64 => true,
            _ => false,
        },
        DataType::UInt64 => match subelement_type {
            DataType::UInt8
            | DataType::Int16
            | DataType::UInt16
            | DataType::Int32
            | DataType::UInt64 => true,
            _ => false,
        },
        DataType::Single => match subelement_type {
            DataType::UInt8
            | DataType::Int16
            | DataType::UInt16
            | DataType::Int32
            | DataType::Single => true,
            _ => false,
        },
        DataType::Double => match subelement_type {
            DataType::UInt8
            | DataType::Int16
            | DataType::UInt16
            | DataType::Int32
            | DataType::Double => true,
            _ => false,
        },
        _ => false,
    }
}

fn parse_numeric_subelement(
    i: &[u8],
    endianness: nom::number::Endianness,
) -> IResult<&[u8], NumericData> {
    do_parse!(
        i,
        data_element_tag: call!(parse_data_element_tag, endianness)
            >> numeric_data:
                switch!(value!(data_element_tag.data_type),
                    DataType::Int8 => map!(switch!(value!(endianness),
                        nom::number::Endianness::Big => count!(be_i8, data_element_tag.data_byte_size as usize) |
                        nom::number::Endianness::Little => count!(le_i8, data_element_tag.data_byte_size as usize)
                    ), |data| NumericData::Int8(data)) |
                    DataType::UInt8 => map!(switch!(value!(endianness),
                        nom::number::Endianness::Big => count!(be_u8, data_element_tag.data_byte_size as usize) |
                        nom::number::Endianness::Little => count!(le_u8, data_element_tag.data_byte_size as usize)
                    ), |data| NumericData::UInt8(data)) |
                    DataType::Int16 => map!(switch!(value!(endianness),
                        nom::number::Endianness::Big => count!(be_i16, data_element_tag.data_byte_size as usize / 2) |
                        nom::number::Endianness::Little => count!(le_i16, data_element_tag.data_byte_size as usize / 2)
                    ), |data| NumericData::Int16(data)) |
                    DataType::UInt16 => map!(switch!(value!(endianness),
                        nom::number::Endianness::Big => count!(be_u16, data_element_tag.data_byte_size as usize / 2) |
                        nom::number::Endianness::Little => count!(le_u16, data_element_tag.data_byte_size as usize / 2)
                    ), |data| NumericData::UInt16(data)) |
                    DataType::Int32 => map!(switch!(value!(endianness),
                        nom::number::Endianness::Big => count!(be_i32, data_element_tag.data_byte_size as usize / 4) |
                        nom::number::Endianness::Little => count!(le_i32, data_element_tag.data_byte_size as usize / 4)
                    ), |data| NumericData::Int32(data)) |
                    DataType::UInt32 => map!(switch!(value!(endianness),
                        nom::number::Endianness::Big => count!(be_u32, data_element_tag.data_byte_size as usize / 4) |
                        nom::number::Endianness::Little => count!(le_u32, data_element_tag.data_byte_size as usize / 4)
                    ), |data| NumericData::UInt32(data)) |
                    DataType::Int64 => map!(switch!(value!(endianness),
                        nom::number::Endianness::Big => count!(be_i64, data_element_tag.data_byte_size as usize / 8) |
                        nom::number::Endianness::Little => count!(le_i64, data_element_tag.data_byte_size as usize / 8)
                    ), |data| NumericData::Int64(data)) |
                    DataType::UInt64 => map!(switch!(value!(endianness),
                        nom::number::Endianness::Big => count!(be_u64, data_element_tag.data_byte_size as usize / 8) |
                        nom::number::Endianness::Little => count!(le_u64, data_element_tag.data_byte_size as usize / 8)
                    ), |data| NumericData::UInt64(data)) |
                    DataType::Single => map!(switch!(value!(endianness),
                        nom::number::Endianness::Big => count!(be_f32, data_element_tag.data_byte_size as usize / 4) |
                        nom::number::Endianness::Little => count!(le_f32, data_element_tag.data_byte_size as usize / 4)
                    ), |data| NumericData::Single(data)) |
                    DataType::Double => map!(switch!(value!(endianness),
                        nom::number::Endianness::Big => count!(be_f64, data_element_tag.data_byte_size as usize / 8) |
                        nom::number::Endianness::Little => count!(le_f64, data_element_tag.data_byte_size as usize / 8)
                    ), |data| NumericData::Double(data))
                )
            // Padding bytes
            >> take!(data_element_tag.padding_byte_size)
            >> (numeric_data)
    )
}

fn parse_compressed_data_element(
    i: &[u8],
    endianness: nom::number::Endianness,
) -> IResult<&[u8], DataElement> {
    let mut buf = Vec::new();
    Decoder::new(i)
        .map_err(|err| {
            eprintln!("{:?}", err);
            nom::Err::Failure((i, nom::error::ErrorKind::Tag)) // TODO
        })?
        .read_to_end(&mut buf)
        .map_err(|err| {
            eprintln!("{:?}", err);
            nom::Err::Failure((i, nom::error::ErrorKind::Tag)) // TODO
        })?;
    let (_remaining, data_element) = parse_next_data_element(buf.as_slice(), endianness)
        .map_err(|err| replace_err_slice(err, i))?;
    Ok((&[], data_element))
}

pub type RowIndex = Vec<usize>;
pub type ColumnShift = Vec<usize>;

fn parse_numeric_matrix_subelements(
    i: &[u8],
    endianness: nom::number::Endianness,
    flags: ArrayFlags,
) -> IResult<&[u8], DataElement> {
    do_parse!(
        i,
        dimensions: call!(parse_dimensions_array_subelement, endianness)
            >> name: call!(parse_array_name_subelement, endianness)

            >> real_part: call!(parse_numeric_subelement, endianness)
            // Check that size and type of the real part are correct
            >> n_required_elements: value!(dimensions.iter().product::<i32>())
            >> array_data_type: value!(flags.class.numeric_data_type().unwrap())
            >> call!(assert, real_part.len() == n_required_elements as usize && numeric_data_types_are_compatible(array_data_type, real_part.data_type()))

            >> imag_part: cond!(flags.complex, call!(parse_numeric_subelement, endianness))
            // Check that size and type of imaginary part are correct if present
            >> call!(assert,
                if let Some(imag_part) = &imag_part {
                    imag_part.len() == n_required_elements as usize && numeric_data_types_are_compatible(array_data_type, imag_part.data_type())
                } else {
                    true
                }
            )

            >> (DataElement::NumericMatrix(
                flags, dimensions, name, real_part, imag_part
            ))
    )
}

fn parse_sparse_matrix_subelements(
    i: &[u8],
    endianness: nom::number::Endianness,
    flags: ArrayFlags,
) -> IResult<&[u8], DataElement> {
    // Figure out the type of array
    do_parse!(
        i,
        dimensions: call!(parse_dimensions_array_subelement, endianness)
            >> name: call!(parse_array_name_subelement, endianness)
            >> row_index: call!(parse_row_index_array_subelement, endianness)
            >> column_index: call!(parse_column_index_array_subelement, endianness)

            >> real_part: call!(parse_numeric_subelement, endianness)
            // Check that size of the real part is correct (can't check for type in sparse matrices)
            >> call!(assert, real_part.len() == flags.nzmax)

            >> imag_part: cond!(flags.complex, call!(parse_numeric_subelement, endianness))
            // Check that size of the imaginary part is correct if present (can't check for type in sparse matrices)
            >> call!(assert,
                if let Some(imag_part) = &imag_part {
                    imag_part.len() == flags.nzmax as usize
                } else {
                    true
                }
            )

            >> (DataElement::SparseMatrix(
                flags,
                dimensions,
                name,
                row_index.iter().map(|&i| i as usize).collect(),
                column_index.iter().map(|&i| i as usize).collect(),
                real_part,
                imag_part
            ))
    )
}

fn parse_row_index_array_subelement(
    i: &[u8],
    endianness: nom::number::Endianness,
) -> IResult<&[u8], RowIndex> {
    do_parse!(
        i,
        data_element_tag: call!(parse_data_element_tag, endianness)
            >> call!(
                assert,
                data_element_tag.data_type == DataType::Int32
                    && data_element_tag.data_byte_size > 0
            )
            >> row_index:
                count!(
                    i32!(endianness),
                    (data_element_tag.data_byte_size / 4) as usize
                )
            >> take!(data_element_tag.padding_byte_size)
            >> (row_index.iter().map(|&i| i as usize).collect())
    )
}

fn parse_column_index_array_subelement(
    i: &[u8],
    endianness: nom::number::Endianness,
) -> IResult<&[u8], ColumnShift> {
    do_parse!(
        i,
        data_element_tag: call!(parse_data_element_tag, endianness)
            >> call!(
                assert,
                data_element_tag.data_type == DataType::Int32
                    && data_element_tag.data_byte_size > 0
            )
            >> column_index:
                count!(
                    i32!(endianness),
                    (data_element_tag.data_byte_size / 4) as usize
                )
            >> take!(data_element_tag.padding_byte_size)
            >> (column_index.iter().map(|&i| i as usize).collect())
    )
}

pub fn replace_err_slice<'old, 'new>(
    err: nom::Err<(&'old [u8], nom::error::ErrorKind)>,
    new_slice: &'new [u8],
) -> nom::Err<(&'new [u8], nom::error::ErrorKind)> {
    match err {
        nom::Err::Error((_, kind)) => nom::Err::Error((new_slice, kind)),
        nom::Err::Failure((_, kind)) => nom::Err::Failure((new_slice, kind)),
        nom::Err::Incomplete(needed) => nom::Err::Incomplete(needed),
    }
}

fn parse_unsupported_data_element(
    _i: &[u8],
    _endianness: nom::number::Endianness,
) -> IResult<&[u8], DataElement> {
    Ok((&[], DataElement::Unsupported))
}

#[derive(Debug)]
pub struct ParseResult {
    pub header: Header,
    pub data_elements: Vec<DataElement>,
}

pub fn parse_all(i: &[u8]) -> IResult<&[u8], ParseResult> {
    do_parse!(
        i,
        header: parse_header
            >> endianness: value!(header.endianness)
            >> data_elements: many0!(complete!(call!(parse_next_data_element, endianness)))
            >> (ParseResult {
                header: header,
                data_elements: data_elements,
            })
    )
}

#[cfg(test)]
mod test {
    use super::*;

    #[test]
    fn sparse1() {
        let data = include_bytes!("../tests/sparse1.mat");

        let (_, parsed_data) = parse_all(data).unwrap();
        let parsed_matrix_data = parsed_data.data_elements[0].clone();
        if let DataElement::SparseMatrix(_flags, dim, _name, irows, icols, real_vals, imag_vals) =
            parsed_matrix_data
        {
            assert_eq!(dim, vec![8, 8]);
            assert_eq!(irows, vec![5, 7, 2, 0, 1, 3, 6]);
            assert_eq!(icols, vec![0, 1, 2, 2, 3, 4, 5, 6, 7]);
            assert_eq!(
                real_vals,
                NumericData::Double(vec![2.0, 7.0, 4.0, 9.0, 5.0, 8.0, 6.0])
            );
            assert_eq!(imag_vals, None);
        } else {
            panic!("Error extracting DataElement::SparseMatrix");
        }
    }

    #[test]
    fn sparse2() {
        let data = include_bytes!("../tests/sparse2.mat");

        let (_, parsed_data) = parse_all(data).unwrap();
        let parsed_matrix_data = parsed_data.data_elements[0].clone();
        if let DataElement::SparseMatrix(_flags, dim, _name, irows, icols, real_vals, imag_vals) =
            parsed_matrix_data
        {
            assert_eq!(dim, vec![8, 8]);
            assert_eq!(irows, vec![5, 7, 2, 0, 1, 5, 3, 6]);
            assert_eq!(icols, vec![0, 1, 2, 2, 3, 4, 6, 7, 8]);
            assert_eq!(
                real_vals,
                NumericData::Double(vec![2.0, 7.0, 4.0, 9.0, 5.0, 6.0, 8.0, 6.0])
            );
            assert_eq!(
                imag_vals,
                Some(NumericData::Double(vec![
                    4.0, 0.0, 3.0, 7.0, 0.0, 1.0, 0.0, 0.0
                ]))
            );
        } else {
            panic!("Error extracting DataElement::SparseMatrix");
        }
    }
}<|MERGE_RESOLUTION|>--- conflicted
+++ resolved
@@ -119,86 +119,9 @@
     }
 }
 
-/// Parser that does not do anything.
-/// Useful as a placeholder, e.g.
-///
-/// ```ignore
-/// let the_answer = 42;
-/// nom::combinator::verify(null_parser, |_| the_answer == 42)?; 
-/// ```
-fn null_parser(i: &[u8]) -> IResult<&[u8], ()> {
-    Ok((i, ()))
-}
-
 pub fn parse_header(i: &[u8]) -> IResult<&[u8], Header> {
     // Make sure first 4 bytes are not null, but do not consume those bytes.
     let (i, _) = peek(map_parser(take(4usize), is_not("\0")))(i)?;
-<<<<<<< HEAD
-    
-    // Consume 116 byte text field, which starts at beginning of file.
-    // The text should be valid utf8.
-    let (i, text) = map_res(take(116usize), std::str::from_utf8)(i)?;
-    
-    // Consume 8 byte subsystem data offset, but we don't use it for anything.
-    let (i, _ssdo) = take(8usize)(i)?; 
-    
-    // The next 4 bytes are a u16 version and then either "IM" or "MI".
-    // If we get "IM" then the file was written on a little endian machine.
-    // If it's "MI" then the file was written on a big endian machine.
-    // The parse `le_u16` will parse the version assuming it is little endian.
-    // If in fact we get "MI" and the file is big endian we must swap the bytes
-    // in version.
-        
-//// Alternative 1 ////
-    
-    // Extract (assumed little endian) version number and endianness indicator
-    // as a pair/tuple. 
-    let (i, (version, endian)) = pair(le_u16, alt((
-        // If "IM" then file was written on a little endian machine.
-        value(Endianness::Little, tag("IM")),
-        // If "MI" then file was written on a big endian machine.
-        value(Endianness::Big, tag("MI"))
-    )))(i)?;
-    
-    // If the file was little endian then the version number was parsed
-    // correctly with `le_u16`.  If it was actually big endian then we need to
-    // swap the bytes.
-    let version = match endian {
-        Endianness::Little => version,
-        Endianness::Big => version.swap_bytes()
-    };
-    
-    // Verify the the version number is equal to 0x0100.
-    verify(null_parser, |_| version == 0x0100 )(i)?;
-    
-//// Alternative 2 ////
-
-    let (i, (_version, endian)) = verify(map(
-        // Extract the version and endianness as a pair/tuple.
-        pair(/* version -> */ le_u16, /* endianness -> */ alt((
-            // If "IM" then file was written on a little endian machine.
-            value(Endianness::Little, tag("IM")),
-            // If "MI" then file was written on a big endian machine.
-            value(Endianness::Big, tag("MI"))
-        ))),
-        // map() version from file endianness to native endianness.
-        | (version, endian) | {
-            match endian {
-                Endianness::Little => (version, endian),
-                Endianness::Big => (version.swap_bytes(), endian)
-            }
-        }),
-        // verify() version is equal to 0x0100.
-        | (version, _) | version == &0x0100 )(i)?;
-    
-//// End of Alternatives ////
-    
-    // Return the remaining input `i` and the header.    
-    Ok((i, Header {
-        text: text.into(),
-        endian: endian,
-    }))
-=======
 
     // Consume 116 byte text field, which starts at beginning of file.
     // The text should be valid utf8.
@@ -240,7 +163,6 @@
             endianness: endianness,
         },
     ))
->>>>>>> a21c402c
 }
 
 fn parse_next_data_element(
